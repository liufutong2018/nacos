--- conflicted
+++ resolved
@@ -17,11 +17,10 @@
 package com.alibaba.nacos.config.server.service.repository;
 
 import com.alibaba.nacos.common.JustForTest;
-import com.alibaba.nacos.common.executor.ExecutorFactory;
-import com.alibaba.nacos.common.executor.NameThreadFactory;
-import com.alibaba.nacos.common.utils.JsonUtils;
+import com.alibaba.nacos.common.utils.JacksonUtils;
 import com.alibaba.nacos.common.utils.LoggerUtils;
 import com.alibaba.nacos.common.utils.MD5Utils;
+import com.alibaba.nacos.common.utils.StringUtils;
 import com.alibaba.nacos.config.server.configuration.ConditionDistributedEmbedStorage;
 import com.alibaba.nacos.config.server.constant.Constants;
 import com.alibaba.nacos.config.server.exception.NJdbcException;
@@ -34,6 +33,7 @@
 import com.alibaba.nacos.config.server.service.sql.ModifyRequest;
 import com.alibaba.nacos.config.server.service.sql.QueryType;
 import com.alibaba.nacos.config.server.service.sql.SelectRequest;
+import com.alibaba.nacos.config.server.utils.ConfigExecutor;
 import com.alibaba.nacos.config.server.utils.LogUtil;
 import com.alibaba.nacos.consistency.SerializeFactory;
 import com.alibaba.nacos.consistency.Serializer;
@@ -68,7 +68,7 @@
 import java.util.Map;
 import java.util.Objects;
 import java.util.Optional;
-import java.util.concurrent.Executor;
+import java.util.concurrent.locks.Lock;
 import java.util.concurrent.locks.ReentrantReadWriteLock;
 import java.util.function.BiConsumer;
 import java.util.function.Consumer;
@@ -142,10 +142,6 @@
 	private ReentrantReadWriteLock lock = new ReentrantReadWriteLock();
 	private ReentrantReadWriteLock.ReadLock readLock = lock.readLock();
 	private ReentrantReadWriteLock.WriteLock writeLock = lock.writeLock();
-	private final Executor executor = ExecutorFactory.newFixExecutorService(
-			DistributedDatabaseOperateImpl.class.getCanonicalName(),
-			1,
-			new NameThreadFactory("nacos.config.embedded.dump"));
 
 	public DistributedDatabaseOperateImpl(ServerMemberManager memberManager,
 			ProtocolManager protocolManager) throws Exception {
@@ -378,7 +374,6 @@
 					.setData(ByteString.copyFrom(serializer.serialize(sqlContext)))
 					.putAllExtendInfo(EmbeddedStorageContextUtils.getCurrentExtendInfo())
 					.setType(sqlContext.getClass().getCanonicalName()).build();
-<<<<<<< HEAD
 			if (Objects.isNull(consumer)) {
 				Response response = this.protocol.submit(log);
 				if (response.getSuccess()) {
@@ -396,13 +391,6 @@
 				});
 			}
 			return true;
-=======
-			Response response = this.protocol.submit(log);
-			if (response.getSuccess()) {
-				return true;
-			}
-			throw new ConsistencyException(response.getErrMsg());
->>>>>>> develop
 		}
 		catch (Throwable e) {
 			if (e instanceof ConsistencyException) {
@@ -482,18 +470,14 @@
 
 	@Override
 	public Response onApply(Log log) {
-<<<<<<< HEAD
 		LoggerUtils
 				.printIfDebugEnabled(LogUtil.defaultLog, "onApply info : log : {}", log);
-=======
-		LoggerUtils.printIfDebugEnabled(LogUtil.defaultLog, "onApply info : log : {}", log);
->>>>>>> develop
-
 		final ByteString byteString = log.getData();
 		Preconditions.checkArgument(byteString != null, "Log.getData() must not null");
 		List<ModifyRequest> sqlContext = serializer
 				.deserialize(byteString.toByteArray(), List.class);
-		readLock.lock();
+		final Lock lock = readLock;
+		lock.lock();
 		try {
 			Collections.sort(sqlContext, new Comparator<ModifyRequest>() {
 				@Override
@@ -502,15 +486,12 @@
 				}
 			});
 			boolean isOk = onUpdate(sqlContext);
-<<<<<<< HEAD
 
 			// If there is additional information, post processing
 			// Put into the asynchronous thread pool for processing to avoid blocking the
 			// normal execution of the state machine
-			executor.execute(() -> handleExtendInfo(log.getExtendInfoMap()));
-
-=======
->>>>>>> develop
+			ConfigExecutor.executeEmbeddedDump(() -> handleExtendInfo(log.getExtendInfoMap()));
+
 			return Response.newBuilder().setSuccess(isOk).build();
 
 			// We do not believe that an error caused by a problem with an SQL error
@@ -520,13 +501,13 @@
 			return Response.newBuilder().setSuccess(false).setErrMsg(e.toString()).build();
 		}
 		catch (DataAccessException e) {
-			throw new ConsistencyException(e);
+			throw new ConsistencyException(e.toString());
 		}
 		catch (Throwable t) {
 			throw t;
 		}
 		finally {
-			readLock.unlock();
+			lock.unlock();
 		}
 	}
 
@@ -574,20 +555,21 @@
 			String jsonVal = extendInfo.get(Constants.EXTEND_INFO_CONFIG_DUMP_EVENT);
 			if (StringUtils.isNotBlank(jsonVal)) {
 				Optional.ofNullable(
-						JsonUtils.toObjMaybeNull(jsonVal, ConfigDumpEvent.class))
+						JacksonUtils.toObjMaybeNull(jsonVal, ConfigDumpEvent.class))
 						.ifPresent(NotifyCenter::publishEvent);
 			}
+			return;
 		}
 		if (extendInfo.containsKey(Constants.EXTEND_INFOS_CONFIG_DUMP_EVENT)) {
 			String jsonVal = extendInfo.get(Constants.EXTEND_INFO_CONFIG_DUMP_EVENT);
 			if (StringUtils.isNotBlank(jsonVal)) {
-				Optional.ofNullable(JsonUtils.toObjMaybeNull(jsonVal,
+				List<ConfigDumpEvent> list = JacksonUtils.toObjMaybeNull(jsonVal,
 						new GenericType<List<ConfigDumpEvent>>() {
-						}.getType())).ifPresent(new Consumer<Object>() {
+						}.getType());
+				Optional.ofNullable(list).ifPresent(new Consumer<List<ConfigDumpEvent>>() {
 					@Override
-					public void accept(Object o) {
-						List<ConfigDumpEvent> list = (List<ConfigDumpEvent>) o;
-						list.stream().filter(Objects::nonNull)
+					public void accept(List<ConfigDumpEvent> o) {
+						o.stream().filter(Objects::nonNull)
 								.forEach(NotifyCenter::publishEvent);
 					}
 				});
