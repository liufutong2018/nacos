/*
 * Copyright 1999-2018 Alibaba Group Holding Ltd.
 *
 * Licensed under the Apache License, Version 2.0 (the "License");
 * you may not use this file except in compliance with the License.
 * You may obtain a copy of the License at
 *
 *      http://www.apache.org/licenses/LICENSE-2.0
 *
 * Unless required by applicable law or agreed to in writing, software
 * distributed under the License is distributed on an "AS IS" BASIS,
 * WITHOUT WARRANTIES OR CONDITIONS OF ANY KIND, either express or implied.
 * See the License for the specific language governing permissions and
 * limitations under the License.
 */

package com.alibaba.nacos.client.config.impl;

import com.alibaba.nacos.api.PropertyKeyConst;
import com.alibaba.nacos.api.SystemPropertyKeyConst;
import com.alibaba.nacos.api.exception.NacosException;
import com.alibaba.nacos.client.utils.EnvUtil;
import com.alibaba.nacos.client.utils.LogUtils;
import com.alibaba.nacos.client.utils.ParamUtil;
import com.alibaba.nacos.client.utils.TemplateUtils;
import com.alibaba.nacos.common.http.HttpRestResult;
import com.alibaba.nacos.common.http.client.NacosRestTemplate;
import com.alibaba.nacos.common.http.param.Header;
import com.alibaba.nacos.common.http.param.Query;
import com.alibaba.nacos.common.lifecycle.Closeable;
import com.alibaba.nacos.common.notify.NotifyCenter;
import com.alibaba.nacos.common.utils.IoUtils;
import com.alibaba.nacos.common.utils.StringUtils;
import com.alibaba.nacos.common.utils.ThreadUtils;
import org.slf4j.Logger;

import java.io.StringReader;
import java.util.ArrayList;
import java.util.Collections;
import java.util.Iterator;
import java.util.List;
import java.util.Properties;
import java.util.Random;
import java.util.concurrent.Callable;
import java.util.concurrent.ScheduledExecutorService;
import java.util.concurrent.ScheduledThreadPoolExecutor;
import java.util.concurrent.ThreadFactory;
import java.util.concurrent.TimeUnit;

/**
 * Serverlist Manager.
 *
 * @author Nacos
 */
public class ServerListManager implements Closeable {
    
    private static final Logger LOGGER = LogUtils.logger(ServerListManager.class);
    
    private static final String HTTPS = "https://";
    
    private static final String HTTP = "http://";
    
    private final NacosRestTemplate nacosRestTemplate = ConfigHttpClientManager.getInstance().getNacosRestTemplate();
    
    private final ScheduledExecutorService executorService = new ScheduledThreadPoolExecutor(1, new ThreadFactory() {
        @Override
        public Thread newThread(Runnable r) {
            Thread t = new Thread(r);
            t.setName("com.alibaba.nacos.client.ServerListManager");
            t.setDaemon(true);
            return t;
        }
    });
    
    public ServerListManager() {
        this.isFixed = false;
        this.isStarted = false;
        this.name = DEFAULT_NAME;
    }
    
    public ServerListManager(List<String> fixed) {
        this(fixed, null);
    }
    
    public ServerListManager(List<String> fixed, String namespace) {
        this.isFixed = true;
        this.isStarted = true;
        List<String> serverAddrs = new ArrayList<String>();
        for (String serverAddr : fixed) {
            String[] serverAddrArr = serverAddr.split(":");
            if (serverAddrArr.length == 1) {
                serverAddrs.add(serverAddrArr[0] + ":" + ParamUtil.getDefaultServerPort());
            } else {
                serverAddrs.add(serverAddr);
            }
        }
        this.serverUrls = new ArrayList<String>(serverAddrs);
        if (StringUtils.isBlank(namespace)) {
            this.name = FIXED_NAME + "-" + getFixedNameSuffix(serverAddrs.toArray(new String[serverAddrs.size()]));
        } else {
            this.namespace = namespace;
            this.name = FIXED_NAME + "-" + getFixedNameSuffix(serverAddrs.toArray(new String[serverAddrs.size()])) + "-"
                    + namespace;
        }
    }
    
    public ServerListManager(String host, int port) {
        this.isFixed = false;
        this.isStarted = false;
        this.name = CUSTOM_NAME + "-" + host + "-" + port;
        this.addressServerUrl = String.format("http://%s:%d/%s/%s", host, port, this.contentPath, this.serverListName);
    }
    
    public ServerListManager(String endpoint) throws NacosException {
        this(endpoint, null);
    }
    
    public ServerListManager(String endpoint, String namespace) throws NacosException {
        this.isFixed = false;
        this.isStarted = false;
        Properties properties = new Properties();
        properties.setProperty(PropertyKeyConst.ENDPOINT, endpoint);
        endpoint = initEndpoint(properties);
        
        if (StringUtils.isBlank(endpoint)) {
            throw new NacosException(NacosException.CLIENT_INVALID_PARAM, "endpoint is blank");
        }
        if (StringUtils.isBlank(namespace)) {
            this.name = endpoint;
            this.addressServerUrl = String
                    .format("http://%s:%d/%s/%s", endpoint, this.endpointPort, this.contentPath, this.serverListName);
        } else {
            if (StringUtils.isBlank(endpoint)) {
                throw new NacosException(NacosException.CLIENT_INVALID_PARAM, "endpoint is blank");
            }
            this.name = endpoint + "-" + namespace;
            this.namespace = namespace;
            this.tenant = namespace;
            this.addressServerUrl = String
                    .format("http://%s:%d/%s/%s?namespace=%s", endpoint, this.endpointPort, this.contentPath,
                            this.serverListName, namespace);
        }
    }
    
    public ServerListManager(Properties properties) throws NacosException {
        this.isStarted = false;
        this.serverAddrsStr = properties.getProperty(PropertyKeyConst.SERVER_ADDR);
        String namespace = properties.getProperty(PropertyKeyConst.NAMESPACE);
        initParam(properties);
        
        if (StringUtils.isNotEmpty(serverAddrsStr)) {
            this.isFixed = true;
            List<String> serverAddrs = new ArrayList<String>();
            String[] serverAddrsArr = this.serverAddrsStr.split(",");
            for (String serverAddr : serverAddrsArr) {
                if (serverAddr.startsWith(HTTPS) || serverAddr.startsWith(HTTP)) {
                    serverAddrs.add(serverAddr);
                } else {
                    String[] serverAddrArr = serverAddr.split(":");
                    if (serverAddrArr.length == 1) {
                        serverAddrs.add(HTTP + serverAddrArr[0] + ":" + ParamUtil.getDefaultServerPort());
                    } else {
                        serverAddrs.add(HTTP + serverAddr);
                    }
                }
            }
            this.serverUrls = serverAddrs;
            if (StringUtils.isBlank(namespace)) {
                this.name = FIXED_NAME + "-" + getFixedNameSuffix(
                        this.serverUrls.toArray(new String[this.serverUrls.size()]));
            } else {
                this.namespace = namespace;
                this.tenant = namespace;
                this.name = FIXED_NAME + "-" + getFixedNameSuffix(
                        this.serverUrls.toArray(new String[this.serverUrls.size()])) + "-" + namespace;
            }
        } else {
            if (StringUtils.isBlank(endpoint)) {
                throw new NacosException(NacosException.CLIENT_INVALID_PARAM, "endpoint is blank");
            }
            this.isFixed = false;
            if (StringUtils.isBlank(namespace)) {
                this.name = endpoint;
                this.addressServerUrl = String
                        .format("http://%s:%d/%s/%s", this.endpoint, this.endpointPort, this.contentPath,
                                this.serverListName);
            } else {
                this.namespace = namespace;
                this.tenant = namespace;
                this.name = this.endpoint + "-" + namespace;
                this.addressServerUrl = String
                        .format("http://%s:%d/%s/%s?namespace=%s", this.endpoint, this.endpointPort, this.contentPath,
                                this.serverListName, namespace);
            }
        }
    }
    
    private void initParam(Properties properties) {
        this.endpoint = initEndpoint(properties);
        
        String contentPathTmp = properties.getProperty(PropertyKeyConst.CONTEXT_PATH);
        if (!StringUtils.isBlank(contentPathTmp)) {
            this.contentPath = contentPathTmp;
        }
        String serverListNameTmp = properties.getProperty(PropertyKeyConst.CLUSTER_NAME);
        if (!StringUtils.isBlank(serverListNameTmp)) {
            this.serverListName = serverListNameTmp;
        }
    }
    
    private String initEndpoint(final Properties properties) {
        
        String endpointPortTmp = TemplateUtils
                .stringEmptyAndThenExecute(System.getenv(PropertyKeyConst.SystemEnv.ALIBABA_ALIWARE_ENDPOINT_PORT),
                        new Callable<String>() {
                            @Override
                            public String call() {
                                return properties.getProperty(PropertyKeyConst.ENDPOINT_PORT);
                            }
                        });
        
        if (StringUtils.isNotBlank(endpointPortTmp)) {
            this.endpointPort = Integer.parseInt(endpointPortTmp);
        }
        
        String endpointTmp = properties.getProperty(PropertyKeyConst.ENDPOINT);
        
        // Whether to enable domain name resolution rules
        String isUseEndpointRuleParsing = properties.getProperty(PropertyKeyConst.IS_USE_ENDPOINT_PARSING_RULE,
                System.getProperty(SystemPropertyKeyConst.IS_USE_ENDPOINT_PARSING_RULE,
                        String.valueOf(ParamUtil.USE_ENDPOINT_PARSING_RULE_DEFAULT_VALUE)));
        if (Boolean.parseBoolean(isUseEndpointRuleParsing)) {
            String endpointUrl = ParamUtil.parsingEndpointRule(endpointTmp);
            if (StringUtils.isNotBlank(endpointUrl)) {
                this.serverAddrsStr = "";
            }
            return endpointUrl;
        }
        
        return StringUtils.isNotBlank(endpointTmp) ? endpointTmp : "";
    }
    
    /**
     * Start.
     *
     * @throws NacosException nacos exception
     */
    public synchronized void start() throws NacosException {
        
        if (isStarted || isFixed) {
            return;
        }
        
        GetServerListTask getServersTask = new GetServerListTask(addressServerUrl);
        for (int i = 0; i < initServerlistRetryTimes && serverUrls.isEmpty(); ++i) {
            getServersTask.run();
            try {
                this.wait((i + 1) * 100L);
            } catch (Exception e) {
                LOGGER.warn("get serverlist fail,url: {}", addressServerUrl);
            }
        }
        
        if (serverUrls.isEmpty()) {
            LOGGER.error("[init-serverlist] fail to get NACOS-server serverlist! env: {}, url: {}", name,
                    addressServerUrl);
            throw new NacosException(NacosException.SERVER_ERROR,
                    "fail to get NACOS-server serverlist! env:" + name + ", not connnect url:" + addressServerUrl);
        }
        
        // executor schedules the timer task
        this.executorService.scheduleWithFixedDelay(getServersTask, 0L, 30L, TimeUnit.SECONDS);
        isStarted = true;
    }
    
    public List<String> getServerUrls() {
        return serverUrls;
    }
    
    Iterator<String> iterator() {
        if (serverUrls.isEmpty()) {
            LOGGER.error("[{}] [iterator-serverlist] No server address defined!", name);
        }
        return new ServerAddressIterator(serverUrls);
    }
    
    @Override
    public void shutdown() throws NacosException {
        String className = this.getClass().getName();
        LOGGER.info("{} do shutdown begin", className);
        ThreadUtils.shutdownThreadPool(executorService, LOGGER);
        LOGGER.info("{} do shutdown stop", className);
    }
    
    class GetServerListTask implements Runnable {
        
        final String url;
        
        GetServerListTask(String url) {
            this.url = url;
        }
        
        @Override
        public void run() {
            /*
             get serverlist from nameserver
             */
            try {
                updateIfChanged(getApacheServerList(url, name));
            } catch (Exception e) {
                LOGGER.error("[" + name + "][update-serverlist] failed to update serverlist from address server!", e);
            }
        }
    }
    
    private void updateIfChanged(List<String> newList) {
        if (null == newList || newList.isEmpty()) {
            LOGGER.warn("[update-serverlist] current serverlist from address server is empty!!!");
            return;
        }
        
        List<String> newServerAddrList = new ArrayList<String>();
        for (String server : newList) {
            if (server.startsWith(HTTP) || server.startsWith(HTTPS)) {
                newServerAddrList.add(server);
            } else {
                newServerAddrList.add(HTTP + server);
            }
        }
        
        /*
         no change
         */
        if (newServerAddrList.equals(serverUrls)) {
            return;
        }
        serverUrls = new ArrayList<String>(newServerAddrList);
        iterator = iterator();
        currentServerAddr = iterator.next();
        
        // Using unified event processor, NotifyCenter
        NotifyCenter.publishEvent(new ServerlistChangeEvent());
        LOGGER.info("[{}] [update-serverlist] serverlist updated to {}", name, serverUrls);
    }
    
    private List<String> getApacheServerList(String url, String name) {
        try {
            HttpRestResult<String> httpResult = nacosRestTemplate.get(url, Header.EMPTY, Query.EMPTY, String.class);
<<<<<<< HEAD
    
=======
            
>>>>>>> 37bb9097
            if (httpResult.ok()) {
                if (DEFAULT_NAME.equals(name)) {
                    EnvUtil.setSelfEnv(httpResult.getHeader().getOriginalResponseHeader());
                }
                List<String> lines = IoUtils.readLines(new StringReader(httpResult.getData()));
                List<String> result = new ArrayList<String>(lines.size());
                for (String serverAddr : lines) {
                    if (StringUtils.isNotBlank(serverAddr)) {
                        String[] ipPort = serverAddr.trim().split(":");
                        String ip = ipPort[0].trim();
                        if (ipPort.length == 1) {
                            result.add(ip + ":" + ParamUtil.getDefaultServerPort());
                        } else {
                            result.add(serverAddr);
                        }
                    }
                }
                return result;
            } else {
                LOGGER.error("[check-serverlist] error. addressServerUrl: {}, code: {}", addressServerUrl,
                        httpResult.getCode());
                return null;
            }
        } catch (Exception e) {
            LOGGER.error("[check-serverlist] exception. url: " + url, e);
            return null;
        }
    }
    
    String getUrlString() {
        return serverUrls.toString();
    }
    
    String getFixedNameSuffix(String... serverIps) {
        StringBuilder sb = new StringBuilder();
        String split = "";
        for (String serverIp : serverIps) {
            sb.append(split);
            serverIp = serverIp.replaceAll("http(s)?://", "");
            sb.append(serverIp.replaceAll(":", "_"));
            split = "-";
        }
        return sb.toString();
    }
    
    @Override
    public String toString() {
        return "ServerManager-" + name + "-" + getUrlString();
    }
    
    public boolean contain(String ip) {
        
        return serverUrls.contains(ip);
    }
    
    public void refreshCurrentServerAddr() {
        iterator = iterator();
        currentServerAddr = iterator.next();
    }
    
    public String getNextServerAddr() {
        if (iterator == null || !iterator.hasNext()) {
            refreshCurrentServerAddr();
            return currentServerAddr;
        }
        try {
            String next = iterator.next();
            return next;
        } catch (Exception e) {
            //No nothing.
        }
        refreshCurrentServerAddr();
        return currentServerAddr;
        
    }
    
    public String getCurrentServerAddr() {
        if (StringUtils.isBlank(currentServerAddr)) {
            iterator = iterator();
            currentServerAddr = iterator.next();
        }
        return currentServerAddr;
    }
    
    public void updateCurrentServerAddr(String currentServerAddr) {
        this.currentServerAddr = currentServerAddr;
    }
    
    public Iterator<String> getIterator() {
        return iterator;
    }
    
    public String getContentPath() {
        return contentPath;
    }
    
    public String getName() {
        return name;
    }
    
    public String getNamespace() {
        return namespace;
    }
    
    public String getTenant() {
        return tenant;
    }
    
    /**
     * The name of the different environment.
     */
    private final String name;
    
    private String namespace = "";
    
    private String tenant = "";
    
    public static final String DEFAULT_NAME = "default";
    
    public static final String CUSTOM_NAME = "custom";
    
    public static final String FIXED_NAME = "fixed";
    
    private final int initServerlistRetryTimes = 5;
    
    /**
     * Connection timeout and socket timeout with other servers.
     */
    static final int TIMEOUT = 5000;
    
    final boolean isFixed;
    
    boolean isStarted = false;
    
    private String endpoint;
    
    private int endpointPort = 8080;
    
    private String contentPath = ParamUtil.getDefaultContextPath();
    
    private String serverListName = ParamUtil.getDefaultNodesPath();
    
    volatile List<String> serverUrls = new ArrayList<String>();
    
    private volatile String currentServerAddr;
    
    private Iterator<String> iterator;
    
    public String serverPort = ParamUtil.getDefaultServerPort();
    
    public String addressServerUrl;
    
    private String serverAddrsStr;
    
    /**
     * Sort the address list, with the same room priority.
     */
    private static class ServerAddressIterator implements Iterator<String> {
        
        static class RandomizedServerAddress implements Comparable<RandomizedServerAddress> {
            
            static Random random = new Random();
            
            String serverIp;
            
            int priority = 0;
            
            int seed;
            
            public RandomizedServerAddress(String ip) {
                try {
                    this.serverIp = ip;
                    /*
                     change random scope from 32 to Integer.MAX_VALUE to fix load balance issue
                     */
                    this.seed = random.nextInt(Integer.MAX_VALUE);
                } catch (Exception e) {
                    throw new RuntimeException(e);
                }
            }
            
            @Override
            public int compareTo(RandomizedServerAddress other) {
                if (this.priority != other.priority) {
                    return other.priority - this.priority;
                } else {
                    return other.seed - this.seed;
                }
            }
        }
        
        public ServerAddressIterator(List<String> source) {
            sorted = new ArrayList<RandomizedServerAddress>();
            for (String address : source) {
                sorted.add(new RandomizedServerAddress(address));
            }
            Collections.sort(sorted);
            iter = sorted.iterator();
        }
        
        @Override
        public boolean hasNext() {
            return iter.hasNext();
        }
        
        @Override
        public String next() {
            return iter.next().serverIp;
        }
        
        @Override
        public void remove() {
            throw new UnsupportedOperationException();
        }
        
        final List<RandomizedServerAddress> sorted;
        
        final Iterator<RandomizedServerAddress> iter;
    }
}<|MERGE_RESOLUTION|>--- conflicted
+++ resolved
@@ -346,11 +346,7 @@
     private List<String> getApacheServerList(String url, String name) {
         try {
             HttpRestResult<String> httpResult = nacosRestTemplate.get(url, Header.EMPTY, Query.EMPTY, String.class);
-<<<<<<< HEAD
-    
-=======
-            
->>>>>>> 37bb9097
+            
             if (httpResult.ok()) {
                 if (DEFAULT_NAME.equals(name)) {
                     EnvUtil.setSelfEnv(httpResult.getHeader().getOriginalResponseHeader());
