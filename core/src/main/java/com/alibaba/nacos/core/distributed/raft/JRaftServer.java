/*
 * Copyright 1999-2018 Alibaba Group Holding Ltd.
 *
 * Licensed under the Apache License, Version 2.0 (the "License");
 * you may not use this file except in compliance with the License.
 * You may obtain a copy of the License at
 *
 *      http://www.apache.org/licenses/LICENSE-2.0
 *
 * Unless required by applicable law or agreed to in writing, software
 * distributed under the License is distributed on an "AS IS" BASIS,
 * WITHOUT WARRANTIES OR CONDITIONS OF ANY KIND, either express or implied.
 * See the License for the specific language governing permissions and
 * limitations under the License.
 */

package com.alibaba.nacos.core.distributed.raft;

import com.alibaba.nacos.common.model.RestResult;
import com.alibaba.nacos.common.utils.ConvertUtils;
import com.alibaba.nacos.common.utils.LoggerUtils;
import com.alibaba.nacos.common.utils.ThreadUtils;
import com.alibaba.nacos.consistency.LogProcessor;
import com.alibaba.nacos.consistency.SerializeFactory;
import com.alibaba.nacos.consistency.Serializer;
import com.alibaba.nacos.consistency.cp.LogProcessor4CP;
import com.alibaba.nacos.consistency.entity.GetRequest;
import com.alibaba.nacos.consistency.entity.Response;
import com.alibaba.nacos.consistency.exception.ConsistencyException;
import com.alibaba.nacos.core.distributed.raft.exception.DuplicateRaftGroupException;
import com.alibaba.nacos.core.distributed.raft.exception.JRaftException;
import com.alibaba.nacos.core.distributed.raft.exception.NoLeaderException;
import com.alibaba.nacos.core.distributed.raft.exception.NoSuchRaftGroupException;
import com.alibaba.nacos.core.distributed.raft.utils.FailoverClosure;
import com.alibaba.nacos.core.distributed.raft.utils.FailoverClosureImpl;
import com.alibaba.nacos.core.distributed.raft.utils.JRaftConstants;
import com.alibaba.nacos.core.distributed.raft.utils.JRaftUtils;
import com.alibaba.nacos.core.distributed.raft.utils.RaftExecutor;
import com.alibaba.nacos.core.distributed.raft.utils.RaftOptionsBuilder;
import com.alibaba.nacos.core.notify.NotifyCenter;
import com.alibaba.nacos.core.utils.ApplicationUtils;
import com.alibaba.nacos.core.utils.Loggers;
import com.alipay.sofa.jraft.CliService;
import com.alipay.sofa.jraft.Node;
import com.alipay.sofa.jraft.RaftGroupService;
import com.alipay.sofa.jraft.RaftServiceFactory;
import com.alipay.sofa.jraft.RouteTable;
import com.alipay.sofa.jraft.Status;
import com.alipay.sofa.jraft.closure.ReadIndexClosure;
import com.alipay.sofa.jraft.conf.Configuration;
import com.alipay.sofa.jraft.entity.PeerId;
import com.alipay.sofa.jraft.entity.Task;
import com.alipay.sofa.jraft.error.RaftError;
import com.alipay.sofa.jraft.option.CliOptions;
import com.alipay.sofa.jraft.option.NodeOptions;
import com.alipay.sofa.jraft.option.RaftOptions;
import com.alipay.sofa.jraft.rpc.InvokeCallback;
import com.alipay.sofa.jraft.rpc.RpcProcessor;
import com.alipay.sofa.jraft.rpc.RpcServer;
import com.alipay.sofa.jraft.rpc.impl.cli.CliClientServiceImpl;
import com.alipay.sofa.jraft.util.BytesUtil;
import com.alipay.sofa.jraft.util.Endpoint;
import com.google.protobuf.Message;
import com.google.common.base.Joiner;
import org.springframework.util.CollectionUtils;

import java.nio.ByteBuffer;
import java.nio.file.Paths;
import java.util.Collection;
import java.util.Collections;
import java.util.HashMap;
import java.util.HashSet;
import java.util.List;
import java.util.Map;
import java.util.Objects;
import java.util.Optional;
import java.util.Random;
import java.util.Set;
import java.util.concurrent.CompletableFuture;
import java.util.concurrent.ConcurrentHashMap;
import java.util.concurrent.Executor;
import java.util.concurrent.TimeUnit;
import java.util.concurrent.atomic.AtomicInteger;
import java.util.function.BiConsumer;

/**
 * JRaft server instance, away from Spring IOC management
 *
 * <p>
 * Why do we need to create a raft group based on the value of LogProcessor group (),
 * that is, each function module has its own state machine. Because each LogProcessor
 * corresponds to a different functional module, such as Nacos's naming module and
 * config module, these two modules are independent of each other and do not affect
 * each other. If we have only one state machine, it is equal to the log of all functional
 * modules The processing is loaded together. Any module that has an exception during
 * the log processing and a long block operation will affect the normal operation of
 * other functional modules.
 * </p>
 *
 * @author <a href="mailto:liaochuntao@live.com">liaochuntao</a>
 */
@SuppressWarnings("all")
public class JRaftServer {

	// Existential life cycle

	private RpcServer rpcServer;
	private CliClientServiceImpl cliClientService;
	private CliService cliService;
	private Map<String, RaftGroupTuple> multiRaftGroup = new ConcurrentHashMap<>();

	// Ordinary member variable

	private volatile boolean isStarted = false;
	private volatile boolean isShutdown = false;
	private Configuration conf;

	private RpcProcessor userProcessor;
	private NodeOptions nodeOptions;
	private Serializer serializer;
	private Collection<LogProcessor4CP> processors = Collections
			.synchronizedSet(new HashSet<>());

	private String selfIp;
	private int selfPort;

	private RaftConfig raftConfig;
	private PeerId localPeerId;
	private int failoverRetries;
	private int rpcRequestTimeoutMs;

	static {
		// Set bolt buffer
		// System.getProperties().setProperty("bolt.channel_write_buf_low_water_mark", String.valueOf(64 * 1024 * 1024));
		// System.getProperties().setProperty("bolt.channel_write_buf_high_water_mark", String.valueOf(256 * 1024 * 1024));

		System.getProperties().setProperty("bolt.netty.buffer.low.watermark", String.valueOf(128 * 1024 * 1024));
		System.getProperties().setProperty("bolt.netty.buffer.high.watermark", String.valueOf(256 * 1024 * 1024));
	}

	public JRaftServer() throws Exception {
		this.conf = new Configuration();
	}

	public void setFailoverRetries(int failoverRetries) {
		this.failoverRetries = failoverRetries;
	}

	void init(RaftConfig config) {
		this.raftConfig = config;
		this.serializer = SerializeFactory.getDefault();
		Loggers.RAFT.info("Initializes the Raft protocol, raft-config info : {}", config);
		RaftExecutor.init(config);

		final String self = config.getSelfMember();
		String[] info = self.split(":");
		selfIp = info[0];
		selfPort = Integer.parseInt(info[1]);
		localPeerId = PeerId.parsePeer(self);
		nodeOptions = new NodeOptions();

		// Set the election timeout time. The default is 5 seconds.
		int electionTimeout = Math.max(ConvertUtils
						.toInt(config.getVal(RaftSysConstants.RAFT_ELECTION_TIMEOUT_MS),
								RaftSysConstants.DEFAULT_ELECTION_TIMEOUT),
				RaftSysConstants.DEFAULT_ELECTION_TIMEOUT);

		rpcRequestTimeoutMs = ConvertUtils
				.toInt(raftConfig.getVal(RaftSysConstants.RAFT_RPC_REQUEST_TIMEOUT_MS),
						RaftSysConstants.DEFAULT_RAFT_RPC_REQUEST_TIMEOUT_MS);

		nodeOptions.setSharedElectionTimer(true);
		nodeOptions.setSharedVoteTimer(true);
		nodeOptions.setSharedStepDownTimer(true);
		nodeOptions.setSharedSnapshotTimer(true);

		nodeOptions.setElectionTimeoutMs(electionTimeout);
		RaftOptions raftOptions = RaftOptionsBuilder.initRaftOptions(raftConfig);
		nodeOptions.setRaftOptions(raftOptions);
		// open jraft node metrics record function
		nodeOptions.setEnableMetrics(true);

		CliOptions cliOptions = new CliOptions();

		this.cliClientService = new CliClientServiceImpl();
		this.cliClientService.init(cliOptions);
		this.cliService = RaftServiceFactory.createAndInitCliService(cliOptions);
	}

	synchronized void start() {
		if (!isStarted) {
			Loggers.RAFT.info("========= The raft protocol is starting... =========");
			try {
				// init raft group node
				com.alipay.sofa.jraft.NodeManager raftNodeManager = com.alipay.sofa.jraft.NodeManager
						.getInstance();
				for (String address : raftConfig.getMembers()) {
					PeerId peerId = PeerId.parsePeer(address);
					conf.addPeer(peerId);
					raftNodeManager.addAddress(peerId.getEndpoint());
				}
				nodeOptions.setInitialConf(conf);

				rpcServer = JRaftUtils.initRpcServer(this, localPeerId);

				if (!this.rpcServer.init(null)) {
					Loggers.RAFT.error("Fail to init [RpcServer].");
					throw new RuntimeException("Fail to init [RpcServer].");
				}

				// Initialize multi raft group service framework
				isStarted = true;
				createMultiRaftGroup(processors);
				Loggers.RAFT
						.info("========= The raft protocol start finished... =========");
			}
			catch (Exception e) {
				Loggers.RAFT.error("raft protocol start failure, error : {}", e);
				throw new JRaftException(e);
			}
		}
	}

	synchronized void createMultiRaftGroup(Collection<LogProcessor4CP> processors) {
		// There is no reason why the LogProcessor cannot be processed because of the synchronization
		if (!this.isStarted) {
			this.processors.addAll(processors);
			return;
		}

		final String parentPath = Paths
				.get(ApplicationUtils.getNacosHome(), "data/protocol/raft").toString();

		for (LogProcessor4CP processor : processors) {
			final String groupName = processor.group();
			if (multiRaftGroup.containsKey(groupName)) {
				throw new DuplicateRaftGroupException(groupName);
			}

			// Ensure that each Raft Group has its own configuration and NodeOptions
			Configuration configuration = conf.copy();
			NodeOptions copy = nodeOptions.copy();
			JRaftUtils.initDirectory(parentPath, groupName, copy);

			// Here, the LogProcessor is passed into StateMachine, and when the StateMachine
			// triggers onApply, the onApply of the LogProcessor is actually called
			NacosStateMachine machine = new NacosStateMachine(this, processor);

			copy.setFsm(machine);
			copy.setInitialConf(configuration);

			// Set snapshot interval, default 1800 seconds
			int doSnapshotInterval = ConvertUtils.toInt(raftConfig
							.getVal(RaftSysConstants.RAFT_SNAPSHOT_INTERVAL_SECS),
					RaftSysConstants.DEFAULT_RAFT_SNAPSHOT_INTERVAL_SECS);

			// If the business module does not implement a snapshot processor, cancel the snapshot
			doSnapshotInterval = CollectionUtils
					.isEmpty(processor.loadSnapshotOperate()) ? 0 : doSnapshotInterval;

			copy.setSnapshotIntervalSecs(doSnapshotInterval);
			Loggers.RAFT.info("create raft group : {}", groupName);
			RaftGroupService raftGroupService = new RaftGroupService(groupName,
					localPeerId, copy, rpcServer, true);

			// Because RpcServer has been started before, it is not allowed to start again here
			Node node = raftGroupService.start(false);
			machine.setNode(node);
			RouteTable.getInstance().updateConfiguration(groupName, configuration);

			RaftExecutor.executeByCommon(() -> registerSelfToCluster(groupName, localPeerId, configuration));

			// Turn on the leader auto refresh for this group
			Random random = new Random();
			long period = nodeOptions.getElectionTimeoutMs() + random.nextInt(5 * 1000);
			RaftExecutor.scheduleRaftMemberRefreshJob(() -> refreshRouteTable(groupName),
					period, period, TimeUnit.MILLISECONDS);
			multiRaftGroup.put(groupName,
					new RaftGroupTuple(node, processor, raftGroupService, machine));
		}
	}

	CompletableFuture<Response> get(final GetRequest request) {
		final String group = request.getGroup();
		CompletableFuture<Response> future = new CompletableFuture<>();
		final RaftGroupTuple tuple = findTupleByGroup(group);
		if (Objects.isNull(tuple)) {
			future.completeExceptionally(new NoSuchRaftGroupException(group));
			return future;
		}
		final Node node = tuple.node;

		try {
			node.readIndex(BytesUtil.EMPTY_BYTES, new ReadIndexClosure() {
				@Override
				public void run(Status status, long index, byte[] reqCtx) {
					if (status.isOk()) {
						try {
							Response response = tuple.processor.onRequest(request);
							future.complete(response);
						}
						catch (Throwable t) {
							future.completeExceptionally(t);
						}
						return;
					}
					future.completeExceptionally(
							new ConsistencyException(status.getErrorMsg()));
				}
			});
			return future;
		}
		catch (Throwable e) {
			Loggers.RAFT.warn("Raft linear read failed, go to Leader read logic : {}", e.toString());
			// run raft read
			readFromLeader(request, future);
			return future;
		}
	}

	public void readFromLeader(final GetRequest request,
			final CompletableFuture<Response> future) {
		commit(request.getGroup(), request, future)
				.whenComplete(new BiConsumer<Response, Throwable>() {
					@Override
					public void accept(Response response, Throwable throwable) {
						if (Objects.nonNull(throwable)) {
							future.completeExceptionally(throwable);
							return;
						}
						if (response.getSuccess()) {
							future.complete(response);
						} else {
							future.completeExceptionally(
									new ConsistencyException(response.getErrMsg()));
						}
					}
				});
	}

<<<<<<< HEAD

=======
>>>>>>> e9f1e8fb
	public CompletableFuture<Response> commit(final String group, final Message data, final CompletableFuture<Response> future) {
		LoggerUtils
				.printIfDebugEnabled(Loggers.RAFT, "data requested this time : {}", data);
		final RaftGroupTuple tuple = findTupleByGroup(group);
		if (tuple == null) {
			future.completeExceptionally(new IllegalArgumentException(
					"No corresponding Raft Group found : " + group));
			return future;
		}

		FailoverClosureImpl closure = new FailoverClosureImpl(future);

		final Node node = tuple.node;
		if (node.isLeader()) {
			// The leader node directly applies this request
			applyOperation(node, data, closure);
		}
		else {
			// Forward to Leader for request processing
			invokeToLeader(group, data, rpcRequestTimeoutMs, closure);
		}
		return future;
	}

	/**
	 * Add yourself to the Raft cluster
	 *
	 * @param groupId raft group
	 * @param selfIp local raft node address
	 * @param conf {@link Configuration} without self info
	 * @return join success
	 */
	void registerSelfToCluster(String groupId, PeerId selfIp, Configuration conf) {
		for ( ; ; ) {
			List<PeerId> peerIds = cliService.getPeers(groupId, conf);
			if (peerIds.contains(selfIp)) {
				return;
			}
			Status status = cliService.addPeer(groupId, conf, selfIp);
			if (status.isOk()) {
				return;
			}
			Loggers.RAFT.warn("Failed to join the cluster, retry...");
			ThreadUtils.sleep(1_000L);
		}
	}

	protected PeerId getLeader(final String raftGroupId) {
		final PeerId leader = new PeerId();
		final Configuration conf = findNodeByGroup(raftGroupId).getOptions()
				.getInitialConf();
		try {
			final Status st = cliService.getLeader(raftGroupId, conf, leader);
			if (st.isOk()) {
				return leader;
			}
			Loggers.RAFT.error("get Leader has failed : {}", st);
		}
		catch (final Throwable t) {
			Loggers.RAFT.error("get Leader has error : {}", t);
		}
		return null;
	}

	synchronized void shutdown() {
		if (isShutdown) {
			return;
		}
		isShutdown = true;
		try {
			Loggers.RAFT
					.info("========= The raft protocol is starting to close =========");

			for (Map.Entry<String, RaftGroupTuple> entry : multiRaftGroup.entrySet()) {
				final RaftGroupTuple tuple = entry.getValue();
				final Node node = tuple.getNode();
				tuple.node.shutdown();
				tuple.raftGroupService.shutdown();
			}

			cliService.shutdown();
			cliClientService.shutdown();

			Loggers.RAFT.info("========= The raft protocol has been closed =========");
		}
		catch (Throwable t) {
			Loggers.RAFT
					.error("There was an error in the raft protocol shutdown, error : {}",
							t);
		}
	}

	public void applyOperation(Node node, Message data, FailoverClosure closure) {
		final Task task = new Task();
		task.setDone(new NacosClosure(data, status -> {
			NacosClosure.NStatus nStatus = (NacosClosure.NStatus) status;
			if (Objects.nonNull(nStatus.getThrowable())) {
				closure.setThrowable(nStatus.getThrowable());
			}
			else {
				closure.setData(nStatus.getResult());
			}
			closure.run(nStatus);
		}));
		task.setData(ByteBuffer.wrap(data.toByteArray()));
		node.apply(task);
	}

	private void invokeToLeader(final String group, final Message request,
			final int timeoutMillis, FailoverClosure closure) {
		try {
			final Endpoint leaderIp = Optional.ofNullable(getLeader(group))
					.orElseThrow(() -> new NoLeaderException(group)).getEndpoint();
			cliClientService.getRpcClient()
					.invokeAsync(leaderIp, request, new InvokeCallback() {
						@Override
						public void complete(Object o, Throwable ex) {
							if (Objects.nonNull(ex)) {
								closure.setThrowable(ex);
								closure.run(new Status(RaftError.UNKNOWN, ex.getMessage()));
								return;
							}
							closure.setData(o);
							closure.run(Status.OK());
						}

						@Override
						public Executor executor() {
							return RaftExecutor.getRaftCliServiceExecutor();
						}
					}, timeoutMillis);
		}
		catch (Exception e) {
			closure.setThrowable(e);
			closure.run(new Status(RaftError.UNKNOWN, e.toString()));
		}
	}

	boolean peerChange(JRaftMaintainService maintainService, Set<String> newPeers) {
		Set<String> oldPeers = new HashSet<>(this.raftConfig.getMembers());
		oldPeers.removeAll(newPeers);

		if (oldPeers.isEmpty()) {
			return true;
		}

		Set<String> waitRemove = oldPeers;
		AtomicInteger successCnt = new AtomicInteger(0);
		multiRaftGroup.forEach(new BiConsumer<String, RaftGroupTuple>() {
			@Override
			public void accept(String group, RaftGroupTuple tuple) {
				Map<String, String> params = new HashMap<>();
				params.put(JRaftConstants.GROUP_ID, group);
				params.put(JRaftConstants.COMMAND_NAME, JRaftConstants.REMOVE_PEERS);
				params.put(JRaftConstants.COMMAND_VALUE, Joiner.on(",").join(waitRemove));
				RestResult<String> result = maintainService.execute(params);
				if (result.ok()) {
					successCnt.incrementAndGet();
				} else {
					Loggers.RAFT.error("Node removal failed : {}", result);
				}
			}
		});
		this.raftConfig.setMembers(localPeerId.toString(), newPeers);

		return successCnt.get() == multiRaftGroup.size();
	}

	void refreshRouteTable(String group) {
		if (isShutdown) {
			return;
		}

		final String groupName = group;
		Status status = null;
		try {
			RouteTable instance = RouteTable.getInstance();
			Configuration oldConf = instance.getConfiguration(groupName);
			String oldLeader = Optional.ofNullable(instance.selectLeader(groupName))
					.orElse(PeerId.emptyPeer()).getEndpoint().toString();
			status = instance.refreshConfiguration(this.cliClientService, groupName,
					rpcRequestTimeoutMs);

			if (status.isOk()) {
				Configuration conf = instance.getConfiguration(groupName);
				String leader = instance.selectLeader(groupName).getEndpoint().toString();
				NacosStateMachine machine = findTupleByGroup(groupName).machine;
				if (!Objects.equals(oldLeader, leader) || !Objects
						.equals(oldConf, conf)) {
					NotifyCenter.publishEvent(
							RaftEvent.builder().leader(leader).groupId(groupName)
									.term(machine.getTerm()).raftClusterInfo(
									JRaftUtils.toStrings(conf.getPeers())).build());
				}
			}
			else {
				Loggers.RAFT
						.error("Fail to refresh route configuration for group : {}, status is : {}",
								groupName, status);
			}
		}
		catch (Exception e) {
			Loggers.RAFT
					.error("Fail to refresh route configuration for group : {}, error is : {}",
							groupName, e);
		}
	}

	public RaftGroupTuple findTupleByGroup(final String group) {
		RaftGroupTuple tuple = multiRaftGroup.get(group);
		return tuple;
	}

	public Node findNodeByGroup(final String group) {
		final RaftGroupTuple tuple = multiRaftGroup.get(group);
		if (Objects.nonNull(tuple)) {
			return tuple.node;
		}
		return null;
	}

	Map<String, RaftGroupTuple> getMultiRaftGroup() {
		return multiRaftGroup;
	}

	CliService getCliService() {
		return cliService;
	}

	public static class RaftGroupTuple {

		private final LogProcessor processor;
		private final Node node;
		private final RaftGroupService raftGroupService;
		private final NacosStateMachine machine;

		public RaftGroupTuple(Node node, LogProcessor processor,
				RaftGroupService raftGroupService, NacosStateMachine machine) {
			this.node = node;
			this.processor = processor;
			this.raftGroupService = raftGroupService;
			this.machine = machine;
		}

		public Node getNode() {
			return node;
		}

		public LogProcessor getProcessor() {
			return processor;
		}

		public RaftGroupService getRaftGroupService() {
			return raftGroupService;
		}
	}

}<|MERGE_RESOLUTION|>--- conflicted
+++ resolved
@@ -338,10 +338,6 @@
 				});
 	}
 
-<<<<<<< HEAD
-
-=======
->>>>>>> e9f1e8fb
 	public CompletableFuture<Response> commit(final String group, final Message data, final CompletableFuture<Response> future) {
 		LoggerUtils
 				.printIfDebugEnabled(Loggers.RAFT, "data requested this time : {}", data);
