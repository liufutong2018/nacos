/*
 * Copyright 1999-2018 Alibaba Group Holding Ltd.
 *
 * Licensed under the Apache License, Version 2.0 (the "License");
 * you may not use this file except in compliance with the License.
 * You may obtain a copy of the License at
 *
 *      http://www.apache.org/licenses/LICENSE-2.0
 *
 * Unless required by applicable law or agreed to in writing, software
 * distributed under the License is distributed on an "AS IS" BASIS,
 * WITHOUT WARRANTIES OR CONDITIONS OF ANY KIND, either express or implied.
 * See the License for the specific language governing permissions and
 * limitations under the License.
 */

package com.alibaba.nacos.naming.consistency.persistent;

import com.alibaba.nacos.common.utils.StringUtils;
import com.alibaba.nacos.common.utils.VersionUtils;
import com.alibaba.nacos.core.cluster.Member;
import com.alibaba.nacos.core.cluster.MemberMetaDataConstants;
import com.alibaba.nacos.core.cluster.ServerMemberManager;
import com.alibaba.nacos.naming.misc.GlobalExecutor;
import org.springframework.stereotype.Component;

import java.util.Collection;
import java.util.Collections;
import java.util.List;
import java.util.concurrent.CopyOnWriteArrayList;
import java.util.concurrent.TimeUnit;
import java.util.function.Consumer;

/**
 * An automated task that determines whether all nodes in the current cluster meet the requirements of a particular
 * version.
 * <p>
 * This will be removed in a future release, just to smooth the transition
 *
 * <p>This will be removed in a future release, just to smooth the transition.
 *
 * @author <a href="mailto:liaochuntao@live.com">liaochuntao</a>
 */
@Component
public class ClusterVersionJudgement {
    
    private volatile boolean allMemberIsNewVersion = false;
    
    private final ServerMemberManager memberManager;
    
<<<<<<< HEAD
    private final List<consumerWithPriority> observers = new CopyOnWriteArrayList<>();
=======
    private final List<ConsumerWithPriority> observers = new CopyOnWriteArrayList<>();
>>>>>>> ea515428
    
    public ClusterVersionJudgement(ServerMemberManager memberManager) {
        this.memberManager = memberManager;
        GlobalExecutor.submitClusterVersionJudge(this::runVersionListener, TimeUnit.SECONDS.toMillis(5));
<<<<<<< HEAD
    }
    
    /**
     * register member version watcher
     *
     * @param observer Listens for the latest version of all current nodes
     * @param priority The higher the priority, the first to be notified
     */
    public void registerObserver(Consumer<Boolean> observer, int priority) {
        observers.add(new consumerWithPriority(observer, priority));
    }
    
    protected void runVersionListener() {
        try {
            judge();
        } finally {
            GlobalExecutor.submitClusterVersionJudge(this::runVersionListener, TimeUnit.SECONDS.toMillis(5));
        }
    }
    
=======
    }
    
    /**
     * register member version watcher.
     *
     * @param observer Listens for the latest version of all current nodes
     * @param priority The higher the priority, the first to be notified
     */
    public void registerObserver(Consumer<Boolean> observer, int priority) {
        observers.add(new ConsumerWithPriority(observer, priority));
    }
    
    protected void runVersionListener() {
        try {
            judge();
        } finally {
            GlobalExecutor.submitClusterVersionJudge(this::runVersionListener, TimeUnit.SECONDS.toMillis(5));
        }
    }
    
>>>>>>> ea515428
    protected void judge() {
        Collection<Member> members = memberManager.allMembers();
        final String oldVersion = "1.4.0";
        boolean allMemberIsNewVersion = true;
        for (Member member : members) {
            final String curV = (String) member.getExtendVal(MemberMetaDataConstants.VERSION);
            if (StringUtils.isBlank(curV) || VersionUtils.compareVersion(oldVersion, curV) > 0) {
                allMemberIsNewVersion = false;
            }
        }
        // can only trigger once
        if (allMemberIsNewVersion && !this.allMemberIsNewVersion) {
            this.allMemberIsNewVersion = true;
            Collections.sort(observers);
<<<<<<< HEAD
            for (consumerWithPriority consumer : observers) {
=======
            for (ConsumerWithPriority consumer : observers) {
>>>>>>> ea515428
                consumer.consumer.accept(true);
            }
            observers.clear();
        }
    }
    
    public boolean allMemberIsNewVersion() {
        return allMemberIsNewVersion;
    }
    
<<<<<<< HEAD
    private static class consumerWithPriority implements Comparable<consumerWithPriority> {
        
        private final Consumer<Boolean> consumer;
        private final int priority;
    
        public consumerWithPriority(Consumer<Boolean> consumer, int priority) {
            this.consumer = consumer;
            this.priority = priority;
        }
    
        @Override
        public int compareTo(consumerWithPriority o) {
=======
    private static class ConsumerWithPriority implements Comparable<ConsumerWithPriority> {
        
        private final Consumer<Boolean> consumer;
        
        private final int priority;
        
        public ConsumerWithPriority(Consumer<Boolean> consumer, int priority) {
            this.consumer = consumer;
            this.priority = priority;
        }
        
        @Override
        public int compareTo(ConsumerWithPriority o) {
>>>>>>> ea515428
            return o.priority - this.priority;
        }
    }
}<|MERGE_RESOLUTION|>--- conflicted
+++ resolved
@@ -34,8 +34,6 @@
 /**
  * An automated task that determines whether all nodes in the current cluster meet the requirements of a particular
  * version.
- * <p>
- * This will be removed in a future release, just to smooth the transition
  *
  * <p>This will be removed in a future release, just to smooth the transition.
  *
@@ -48,37 +46,11 @@
     
     private final ServerMemberManager memberManager;
     
-<<<<<<< HEAD
-    private final List<consumerWithPriority> observers = new CopyOnWriteArrayList<>();
-=======
     private final List<ConsumerWithPriority> observers = new CopyOnWriteArrayList<>();
->>>>>>> ea515428
     
     public ClusterVersionJudgement(ServerMemberManager memberManager) {
         this.memberManager = memberManager;
         GlobalExecutor.submitClusterVersionJudge(this::runVersionListener, TimeUnit.SECONDS.toMillis(5));
-<<<<<<< HEAD
-    }
-    
-    /**
-     * register member version watcher
-     *
-     * @param observer Listens for the latest version of all current nodes
-     * @param priority The higher the priority, the first to be notified
-     */
-    public void registerObserver(Consumer<Boolean> observer, int priority) {
-        observers.add(new consumerWithPriority(observer, priority));
-    }
-    
-    protected void runVersionListener() {
-        try {
-            judge();
-        } finally {
-            GlobalExecutor.submitClusterVersionJudge(this::runVersionListener, TimeUnit.SECONDS.toMillis(5));
-        }
-    }
-    
-=======
     }
     
     /**
@@ -99,7 +71,6 @@
         }
     }
     
->>>>>>> ea515428
     protected void judge() {
         Collection<Member> members = memberManager.allMembers();
         final String oldVersion = "1.4.0";
@@ -114,11 +85,7 @@
         if (allMemberIsNewVersion && !this.allMemberIsNewVersion) {
             this.allMemberIsNewVersion = true;
             Collections.sort(observers);
-<<<<<<< HEAD
-            for (consumerWithPriority consumer : observers) {
-=======
             for (ConsumerWithPriority consumer : observers) {
->>>>>>> ea515428
                 consumer.consumer.accept(true);
             }
             observers.clear();
@@ -129,20 +96,6 @@
         return allMemberIsNewVersion;
     }
     
-<<<<<<< HEAD
-    private static class consumerWithPriority implements Comparable<consumerWithPriority> {
-        
-        private final Consumer<Boolean> consumer;
-        private final int priority;
-    
-        public consumerWithPriority(Consumer<Boolean> consumer, int priority) {
-            this.consumer = consumer;
-            this.priority = priority;
-        }
-    
-        @Override
-        public int compareTo(consumerWithPriority o) {
-=======
     private static class ConsumerWithPriority implements Comparable<ConsumerWithPriority> {
         
         private final Consumer<Boolean> consumer;
@@ -156,7 +109,6 @@
         
         @Override
         public int compareTo(ConsumerWithPriority o) {
->>>>>>> ea515428
             return o.priority - this.priority;
         }
     }
